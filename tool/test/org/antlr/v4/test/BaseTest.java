--- conflicted
+++ resolved
@@ -406,27 +406,6 @@
 				antlr.addListener(new DefaultToolListener(antlr));
 			}
 			antlr.processGrammarsOnCommandLine();
-<<<<<<< HEAD
-=======
-			allIsWell = equeue.errors.isEmpty();
-			if ( !defaultListener && !equeue.errors.isEmpty() ) {
-				System.err.println("antlr reports errors from "+options);
-				for (int i = 0; i < equeue.errors.size(); i++) {
-					ANTLRMessage msg = equeue.errors.get(i);
-					System.err.println(msg);
-				}
-				System.out.println("!!!\ngrammar:");
-				System.out.println(grammarStr);
-				System.out.println("###");
-			}
-			if ( !defaultListener && !equeue.warnings.isEmpty() ) {
-				System.err.println("antlr reports warnings from "+options);
-				for (int i = 0; i < equeue.warnings.size(); i++) {
-					ANTLRMessage msg = equeue.warnings.get(i);
-					System.err.println(msg);
-				}
-			}
->>>>>>> 585aa0a1
 		}
 		catch (Exception e) {
 			allIsWell = false;
@@ -434,8 +413,8 @@
 			e.printStackTrace(System.err);
 		}
 
-		if ( equeue.errors.size()>0 ) {
-			allIsWell = false;
+		allIsWell = equeue.errors.isEmpty();
+		if ( !defaultListener && !equeue.errors.isEmpty() ) {
 			System.err.println("antlr reports errors from "+options);
 			for (int i = 0; i < equeue.errors.size(); i++) {
 				ANTLRMessage msg = equeue.errors.get(i);
@@ -444,6 +423,13 @@
 			System.out.println("!!!\ngrammar:");
 			System.out.println(grammarStr);
 			System.out.println("###");
+		}
+		if ( !defaultListener && !equeue.warnings.isEmpty() ) {
+			System.err.println("antlr reports warnings from "+options);
+			for (int i = 0; i < equeue.warnings.size(); i++) {
+				ANTLRMessage msg = equeue.warnings.get(i);
+				System.err.println(msg);
+			}
 		}
 
 		return allIsWell;
