/*
 * [The "BSD license"]
 *  Copyright (c) 2012 Terence Parr
 *  Copyright (c) 2012 Sam Harwell
 *  Copyright (c) 2016 Mike Lischke
 *  All rights reserved.
 *
 *  Redistribution and use in source and binary forms, with or without
 *  modification, are permitted provided that the following conditions
 *  are met:
 *
 *  1. Redistributions of source code must retain the above copyright
 *     notice, this list of conditions and the following disclaimer.
 *  2. Redistributions in binary form must reproduce the above copyright
 *     notice, this list of conditions and the following disclaimer in the
 *     documentation and/or other materials provided with the distribution.
 *  3. The name of the author may not be used to endorse or promote products
 *     derived from this software without specific prior written permission.
 *
 *  THIS SOFTWARE IS PROVIDED BY THE AUTHOR ``AS IS'' AND ANY EXPRESS OR
 *  IMPLIED WARRANTIES, INCLUDING, BUT NOT LIMITED TO, THE IMPLIED WARRANTIES
 *  OF MERCHANTABILITY AND FITNESS FOR A PARTICULAR PURPOSE ARE DISCLAIMED.
 *  IN NO EVENT SHALL THE AUTHOR BE LIABLE FOR ANY DIRECT, INDIRECT,
 *  INCIDENTAL, SPECIAL, EXEMPLARY, OR CONSEQUENTIAL DAMAGES (INCLUDING, BUT
 *  NOT LIMITED TO, PROCUREMENT OF SUBSTITUTE GOODS OR SERVICES; LOSS OF USE,
 *  DATA, OR PROFITS; OR BUSINESS INTERRUPTION) HOWEVER CAUSED AND ON ANY
 *  THEORY OF LIABILITY, WHETHER IN CONTRACT, STRICT LIABILITY, OR TORT
 *  (INCLUDING NEGLIGENCE OR OTHERWISE) ARISING IN ANY WAY OUT OF THE USE OF
 *  THIS SOFTWARE, EVEN IF ADVISED OF THE POSSIBILITY OF SUCH DAMAGE.
 */

package org.antlr.v4.codegen;

import org.antlr.v4.Tool;
import org.antlr.v4.codegen.model.OutputModelObject;
import org.antlr.v4.runtime.Token;
import org.antlr.v4.tool.ErrorType;
import org.antlr.v4.tool.Grammar;
import org.stringtemplate.v4.AutoIndentWriter;
import org.stringtemplate.v4.ST;
import org.stringtemplate.v4.STGroup;
import org.stringtemplate.v4.STWriter;

import java.io.IOException;
import java.io.Writer;
import java.lang.reflect.Constructor;
import java.util.LinkedHashMap;
import java.util.Map;

/** General controller for code gen.  Can instantiate sub generator(s).
 */
public class CodeGenerator {
	public static final String TEMPLATE_ROOT = "org/antlr/v4/tool/templates/codegen";
	public static final String VOCAB_FILE_EXTENSION = ".tokens";
	public static final String DEFAULT_LANGUAGE = "Java";
	public static final String vocabFilePattern =
		"<tokens.keys:{t | <t>=<tokens.(t)>\n}>" +
		"<literals.keys:{t | <t>=<literals.(t)>\n}>";


	public final Grammar g;

	public final Tool tool;

	public final String language;

	private Target target;

	public int lineWidth = 72;

	private CodeGenerator(String language) {
		this.g = null;
		this.tool = null;
		this.language = language;
	}

	public CodeGenerator(Grammar g) {
		this(g.tool, g, g.getOptionString("language"));
	}

	public CodeGenerator(Tool tool, Grammar g, String language) {
		this.g = g;
		this.tool = tool;
		this.language = language != null ? language : DEFAULT_LANGUAGE;
	}

	public static boolean targetExists(String language) {
		String targetName = "org.antlr.v4.codegen.target."+language+"Target";
		try {
			Class<? extends Target> c = Class.forName(targetName).asSubclass(Target.class);
			Constructor<? extends Target> ctor = c.getConstructor(CodeGenerator.class);
			CodeGenerator gen = new CodeGenerator(language);
			Target target = ctor.newInstance(gen);
			return target.templatesExist();
		}
		catch (Exception e) { // ignore errors; we're detecting presence only
		}
		return false;
	}


	public Target getTarget() {
		if ( target == null && targetExists(language) ) {
			loadLanguageTarget(language);
		}
		return target;
	}


	public STGroup getTemplates() {
		Target t = getTarget();
		return t==null ? null : t.getTemplates();
	}

	protected void loadLanguageTarget(String language) {
		String targetName = "org.antlr.v4.codegen.target."+language+"Target";
		try {
			Class<? extends Target> c = Class.forName(targetName).asSubclass(Target.class);
			Constructor<? extends Target> ctor = c.getConstructor(CodeGenerator.class);
			target = ctor.newInstance(this);
		}
		catch (Exception e) {
			tool.errMgr.toolError(ErrorType.CANNOT_CREATE_TARGET_GENERATOR,
						 e,
						 targetName);
		}
	}

	// CREATE TEMPLATES BY WALKING MODEL

	private OutputModelController createController() {
		OutputModelFactory factory = new ParserFactory(this);
		OutputModelController controller = new OutputModelController(factory);
		factory.setController(controller);
		return controller;
	}

	private ST walk(OutputModelObject outputModel, boolean header) {
		OutputModelWalker walker = new OutputModelWalker(tool, getTemplates());
		return walker.walk(outputModel, header);
	}

	public ST generateLexer() { return generateLexer(false); }
	public ST generateLexer(boolean header) { return walk(createController().buildLexerOutputModel(header), header); }

	public ST generateParser() { return generateParser(false); }
	public ST generateParser(boolean header) { return walk(createController().buildParserOutputModel(header), header); }

	public ST generateListener() { return generateListener(false); }
	public ST generateListener(boolean header) { return walk(createController().buildListenerOutputModel(header), header); }

	public ST generateBaseListener() { return generateBaseListener(false); }
	public ST generateBaseListener(boolean header) { return walk(createController().buildBaseListenerOutputModel(header), header); }

	public ST generateVisitor() { return generateVisitor(false); }
	public ST generateVisitor(boolean header) { return walk(createController().buildVisitorOutputModel(header), header); }

	public ST generateBaseVisitor() { return generateBaseVisitor(false); }
	public ST generateBaseVisitor(boolean header) { return walk(createController().buildBaseVisitorOutputModel(header), header); }

	/** Generate a token vocab file with all the token names/types.  For example:
	 *  ID=7
	 *  FOR=8
	 *  'for'=8
	 *
	 *  This is independent of the target language; used by antlr internally
	 */
	ST getTokenVocabOutput() {
		ST vocabFileST = new ST(vocabFilePattern);
		Map<String,Integer> tokens = new LinkedHashMap<String,Integer>();
		// make constants for the token names
		for (String t : g.tokenNameToTypeMap.keySet()) {
			int tokenType = g.tokenNameToTypeMap.get(t);
			if ( tokenType>=Token.MIN_USER_TOKEN_TYPE) {
				tokens.put(t, tokenType);
			}
		}
		vocabFileST.add("tokens", tokens);

		// now dump the strings
		Map<String,Integer> literals = new LinkedHashMap<String,Integer>();
		for (String literal : g.stringLiteralToTypeMap.keySet()) {
			int tokenType = g.stringLiteralToTypeMap.get(literal);
			if ( tokenType>=Token.MIN_USER_TOKEN_TYPE) {
				literals.put(literal, tokenType);
			}
		}
		vocabFileST.add("literals", literals);

		return vocabFileST;
	}

	public void writeRecognizer(ST outputFileST, boolean header) {
		getTarget().genFile(g, outputFileST, getRecognizerFileName(header));
	}

	public void writeListener(ST outputFileST, boolean header) {
		getTarget().genFile(g, outputFileST, getListenerFileName(header));
	}

	public void writeBaseListener(ST outputFileST, boolean header) {
		getTarget().genFile(g, outputFileST, getBaseListenerFileName(header));
	}

	public void writeVisitor(ST outputFileST, boolean header) {
		getTarget().genFile(g, outputFileST, getVisitorFileName(header));
	}

	public void writeBaseVisitor(ST outputFileST, boolean header) {
		getTarget().genFile(g, outputFileST, getBaseVisitorFileName(header));
	}

	public void writeVocabFile() {
		// write out the vocab interchange file; used by antlr,
		// does not change per target
		ST tokenVocabSerialization = getTokenVocabOutput();
		String fileName = getVocabFileName();
		if ( fileName!=null ) {
			getTarget().genFile(g, tokenVocabSerialization, fileName);
		}
	}

	public void write(ST code, String fileName) {
		try {
//			long start = System.currentTimeMillis();
			Writer w = tool.getOutputFileWriter(g, fileName);
			STWriter wr = new AutoIndentWriter(w);
			wr.setLineWidth(lineWidth);
			code.write(wr);
			w.close();
//			long stop = System.currentTimeMillis();
		}
		catch (IOException ioe) {
			tool.errMgr.toolError(ErrorType.CANNOT_WRITE_FILE,
								  ioe,
								  fileName);
		}
	}

<<<<<<< HEAD
	/** Generate TParser.java and TLexer.java from T.g4 if combined, else
	 *  just use T.java as output regardless of type.
	 */
	public String getRecognizerFileName(boolean header) {
		ST extST = getTemplates().getInstanceOf(header ? "headerFileExtension" : "codeFileExtension");
		if (extST == null)
		    return null;
		String recognizerName = g.getRecognizerName();
		return recognizerName + extST.render();
	}

	/** A given grammar T, return the listener name such as
	 *  TListener.java, if we're using the Java target.
 	 */
	public String getListenerFileName(boolean header) {
		assert g.name != null;
		ST extST = getTemplates().getInstanceOf(header ? "headerFileExtension" : "codeFileExtension");
		if (extST == null)
		    return null;
		String listenerName = g.name + "Listener";
		return listenerName + extST.render();
	}

	/** A given grammar T, return the visitor name such as
	 *  TVisitor.java, if we're using the Java target.
 	 */
	public String getVisitorFileName(boolean header) {
		assert g.name != null;
		ST extST = getTemplates().getInstanceOf(header ? "headerFileExtension" : "codeFileExtension");
		if (extST == null)
		    return null;
		String listenerName = g.name + "Visitor";
		return listenerName + extST.render();
	}

	/** A given grammar T, return a blank listener implementation
	 *  such as TBaseListener.java, if we're using the Java target.
 	 */
	public String getBaseListenerFileName(boolean header) {
		assert g.name != null;
		ST extST = getTemplates().getInstanceOf(header ? "headerFileExtension" : "codeFileExtension");
		if (extST == null)
		    return null;
		String listenerName = g.name + "BaseListener";
		return listenerName+extST.render();
	}

	/** A given grammar T, return a blank listener implementation
	 *  such as TBaseListener.java, if we're using the Java target.
 	 */
	public String getBaseVisitorFileName(boolean header) {
		assert g.name != null;
		ST extST = getTemplates().getInstanceOf(header ? "headerFileExtension" : "codeFileExtension");
		if (extST == null)
		    return null;
		String listenerName = g.name + "BaseVisitor";
		return listenerName+extST.render();
	}
=======
	public String getRecognizerFileName() { return getRecognizerFileName(false); }
	public String getListenerFileName() { return getListenerFileName(false); }
	public String getVisitorFileName() { return getVisitorFileName(false); }
	public String getBaseListenerFileName() { return getBaseListenerFileName(false); }
	public String getBaseVisitorFileName() { return getBaseVisitorFileName(false); }

	public String getRecognizerFileName(boolean header) { return getTarget().getRecognizerFileName(header); }
	public String getListenerFileName(boolean header) { return getTarget().getListenerFileName(header); }
	public String getVisitorFileName(boolean header) { return getTarget().getVisitorFileName(header); }
	public String getBaseListenerFileName(boolean header) { return getTarget().getBaseListenerFileName(header); }
	public String getBaseVisitorFileName(boolean header) { return getTarget().getBaseVisitorFileName(header); }
>>>>>>> 95c850e5

	/** What is the name of the vocab file generated for this grammar?
	 *  Returns null if no .tokens file should be generated.
	 */
	public String getVocabFileName() {
		return g.name + VOCAB_FILE_EXTENSION;
	}

}<|MERGE_RESOLUTION|>--- conflicted
+++ resolved
@@ -237,66 +237,6 @@
 		}
 	}
 
-<<<<<<< HEAD
-	/** Generate TParser.java and TLexer.java from T.g4 if combined, else
-	 *  just use T.java as output regardless of type.
-	 */
-	public String getRecognizerFileName(boolean header) {
-		ST extST = getTemplates().getInstanceOf(header ? "headerFileExtension" : "codeFileExtension");
-		if (extST == null)
-		    return null;
-		String recognizerName = g.getRecognizerName();
-		return recognizerName + extST.render();
-	}
-
-	/** A given grammar T, return the listener name such as
-	 *  TListener.java, if we're using the Java target.
- 	 */
-	public String getListenerFileName(boolean header) {
-		assert g.name != null;
-		ST extST = getTemplates().getInstanceOf(header ? "headerFileExtension" : "codeFileExtension");
-		if (extST == null)
-		    return null;
-		String listenerName = g.name + "Listener";
-		return listenerName + extST.render();
-	}
-
-	/** A given grammar T, return the visitor name such as
-	 *  TVisitor.java, if we're using the Java target.
- 	 */
-	public String getVisitorFileName(boolean header) {
-		assert g.name != null;
-		ST extST = getTemplates().getInstanceOf(header ? "headerFileExtension" : "codeFileExtension");
-		if (extST == null)
-		    return null;
-		String listenerName = g.name + "Visitor";
-		return listenerName + extST.render();
-	}
-
-	/** A given grammar T, return a blank listener implementation
-	 *  such as TBaseListener.java, if we're using the Java target.
- 	 */
-	public String getBaseListenerFileName(boolean header) {
-		assert g.name != null;
-		ST extST = getTemplates().getInstanceOf(header ? "headerFileExtension" : "codeFileExtension");
-		if (extST == null)
-		    return null;
-		String listenerName = g.name + "BaseListener";
-		return listenerName+extST.render();
-	}
-
-	/** A given grammar T, return a blank listener implementation
-	 *  such as TBaseListener.java, if we're using the Java target.
- 	 */
-	public String getBaseVisitorFileName(boolean header) {
-		assert g.name != null;
-		ST extST = getTemplates().getInstanceOf(header ? "headerFileExtension" : "codeFileExtension");
-		if (extST == null)
-		    return null;
-		String listenerName = g.name + "BaseVisitor";
-		return listenerName+extST.render();
-	}
-=======
 	public String getRecognizerFileName() { return getRecognizerFileName(false); }
 	public String getListenerFileName() { return getListenerFileName(false); }
 	public String getVisitorFileName() { return getVisitorFileName(false); }
@@ -308,13 +248,19 @@
 	public String getVisitorFileName(boolean header) { return getTarget().getVisitorFileName(header); }
 	public String getBaseListenerFileName(boolean header) { return getTarget().getBaseListenerFileName(header); }
 	public String getBaseVisitorFileName(boolean header) { return getTarget().getBaseVisitorFileName(header); }
->>>>>>> 95c850e5
 
 	/** What is the name of the vocab file generated for this grammar?
 	 *  Returns null if no .tokens file should be generated.
 	 */
 	public String getVocabFileName() {
-		return g.name + VOCAB_FILE_EXTENSION;
+		return g.name+VOCAB_FILE_EXTENSION;
+	}
+
+	public String getHeaderFileName() {
+		ST extST = getTemplates().getInstanceOf("headerFileExtension");
+		if ( extST==null ) return null;
+		String recognizerName = g.getRecognizerName();
+		return recognizerName+extST.render();
 	}
 
 }