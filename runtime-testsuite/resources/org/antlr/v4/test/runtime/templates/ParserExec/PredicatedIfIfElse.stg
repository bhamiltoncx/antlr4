--- conflicted
+++ resolved
@@ -25,11 +25,7 @@
 grammar <grammarName>;
 s : stmt EOF ;
 stmt : ifStmt | ID;
-<<<<<<< HEAD
-ifStmt : 'if' ID stmt ('else' stmt | { <LANotEquals("1", {<grammarName><ParserTokenType("ELSE")>})> }?);
-=======
 ifStmt : 'if' ID stmt ('else' stmt | { <LANotEquals("1", {<grammarName><ParserToken("Parser", "ELSE")>})> }?);
->>>>>>> 95c850e5
 ELSE : 'else';
 ID : [a-zA-Z]+;
 WS : [ \\n\\t]+ -> skip;
