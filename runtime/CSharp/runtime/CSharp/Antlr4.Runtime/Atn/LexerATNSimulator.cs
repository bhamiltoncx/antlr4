--- conflicted
+++ resolved
@@ -1,13 +1,11 @@
+/*
 /* Copyright (c) 2012-2016 The ANTLR Project. All rights reserved.
  * Use of this file is governed by the BSD 3-clause license that
  * can be found in the LICENSE.txt file in the project root.
  */
 using System;
-using Antlr4.Runtime;
-using Antlr4.Runtime.Atn;
 using Antlr4.Runtime.Dfa;
 using Antlr4.Runtime.Misc;
-using Antlr4.Runtime.Sharpen;
 
 namespace Antlr4.Runtime.Atn
 {
@@ -209,7 +207,6 @@
 					Consume(input);
 				}
 
-<<<<<<< HEAD
 				if (target.isAcceptState)
 				{
 					CaptureSimState(prevAccept, input, target);
@@ -845,590 +842,4 @@
 		}
 	}
 
-=======
-				if (target.IsAcceptState)
-                {
-                    CaptureSimState(prevAccept, input, target);
-                    if (t == IntStreamConstants.Eof)
-                    {
-                        break;
-                    }
-                }
-                t = input.La(1);
-                s = target;
-            }
-            // flip; current DFA target becomes new src/from state
-            return FailOrAccept(prevAccept, input, s.configs, t);
-        }
-
-        /// <summary>Get an existing target state for an edge in the DFA.</summary>
-        /// <remarks>
-        /// Get an existing target state for an edge in the DFA. If the target state
-        /// for the edge has not yet been computed or is otherwise not available,
-        /// this method returns
-        /// <see langword="null"/>
-        /// .
-        /// </remarks>
-        /// <param name="s">The current DFA state</param>
-        /// <param name="t">The next input symbol</param>
-        /// <returns>
-        /// The existing target DFA state for the given input symbol
-        /// <paramref name="t"/>
-        /// , or
-        /// <see langword="null"/>
-        /// if the target state for this edge is not
-        /// already cached
-        /// </returns>
-        [return: Nullable]
-        protected internal virtual DFAState GetExistingTargetState(DFAState s, int t)
-        {
-            DFAState target = s.GetTarget(t);
-#if !PORTABLE
-			#pragma warning disable 162, 429
-            if (debug && target != null)
-            {
-                System.Console.Out.WriteLine("reuse state " + s.stateNumber + " edge to " + target.stateNumber);
-            }
-			#pragma warning restore 162, 429
-#endif
-            return target;
-        }
-
-        /// <summary>
-        /// Compute a target state for an edge in the DFA, and attempt to add the
-        /// computed state and corresponding edge to the DFA.
-        /// </summary>
-        /// <remarks>
-        /// Compute a target state for an edge in the DFA, and attempt to add the
-        /// computed state and corresponding edge to the DFA.
-        /// </remarks>
-        /// <param name="input">The input stream</param>
-        /// <param name="s">The current DFA state</param>
-        /// <param name="t">The next input symbol</param>
-        /// <returns>
-        /// The computed target DFA state for the given input symbol
-        /// <paramref name="t"/>
-        /// . If
-        /// <paramref name="t"/>
-        /// does not lead to a valid DFA state, this method
-        /// returns
-        /// <see cref="ATNSimulator.Error"/>
-        /// .
-        /// </returns>
-        [return: NotNull]
-        protected internal virtual DFAState ComputeTargetState(ICharStream input, DFAState s, int t)
-        {
-            ATNConfigSet reach = new OrderedATNConfigSet();
-            // if we don't find an existing DFA state
-            // Fill reach starting from closure, following t transitions
-            GetReachableConfigSet(input, s.configs, reach, t);
-            if (reach.IsEmpty())
-            {
-                // we got nowhere on t from s
-                if (!reach.HasSemanticContext)
-                {
-                    // we got nowhere on t, don't throw out this knowledge; it'd
-                    // cause a failover from DFA later.
-                    AddDFAEdge(s, t, Error);
-                }
-                // stop when we can't match any more char
-                return Error;
-            }
-            // Add an edge from s to target DFA found/created for reach
-            return AddDFAEdge(s, t, reach);
-        }
-
-        protected internal virtual int FailOrAccept(LexerATNSimulator.SimState prevAccept, ICharStream input, ATNConfigSet reach, int t)
-        {
-            if (prevAccept.dfaState != null)
-            {
-                LexerActionExecutor lexerActionExecutor = prevAccept.dfaState.LexerActionExecutor;
-                Accept(input, lexerActionExecutor, startIndex, prevAccept.index, prevAccept.line, prevAccept.charPos);
-                return prevAccept.dfaState.Prediction;
-            }
-            else
-            {
-                // if no accept and EOF is first char, return EOF
-                if (t == IntStreamConstants.Eof && input.Index == startIndex)
-                {
-                    return TokenConstants.Eof;
-                }
-                throw new LexerNoViableAltException(recog, input, startIndex, reach);
-            }
-        }
-
-        /// <summary>
-        /// Given a starting configuration set, figure out all ATN configurations
-        /// we can reach upon input
-        /// <paramref name="t"/>
-        /// . Parameter
-        /// <paramref name="reach"/>
-        /// is a return
-        /// parameter.
-        /// </summary>
-        protected internal virtual void GetReachableConfigSet(ICharStream input, ATNConfigSet closure, ATNConfigSet reach, int t)
-        {
-            // this is used to skip processing for configs which have a lower priority
-            // than a config that already reached an accept state for the same rule
-            int skipAlt = ATN.InvalidAltNumber;
-            foreach (ATNConfig c in closure)
-            {
-                bool currentAltReachedAcceptState = c.Alt == skipAlt;
-                if (currentAltReachedAcceptState && c.PassedThroughNonGreedyDecision)
-                {
-                    continue;
-                }
-                int n = c.State.NumberOfOptimizedTransitions;
-                for (int ti = 0; ti < n; ti++)
-                {
-                    // for each optimized transition
-                    Transition trans = c.State.GetOptimizedTransition(ti);
-                    ATNState target = GetReachableTarget(trans, t);
-                    if (target != null)
-                    {
-                        LexerActionExecutor lexerActionExecutor = c.ActionExecutor;
-                        if (lexerActionExecutor != null)
-                        {
-                            lexerActionExecutor = lexerActionExecutor.FixOffsetBeforeMatch(input.Index - startIndex);
-                        }
-                        bool treatEofAsEpsilon = t == IntStreamConstants.Eof;
-                        if (Closure(input, c.Transform(target, lexerActionExecutor, true), reach, currentAltReachedAcceptState, true, treatEofAsEpsilon))
-                        {
-                            // any remaining configs for this alt have a lower priority than
-                            // the one that just reached an accept state.
-                            skipAlt = c.Alt;
-                            break;
-                        }
-                    }
-                }
-            }
-        }
-
-        protected internal virtual void Accept(ICharStream input, LexerActionExecutor lexerActionExecutor, int startIndex, int index, int line, int charPos)
-        {
-            // seek to after last char in token
-            input.Seek(index);
-            this._line = line;
-            this.charPositionInLine = charPos;
-            if (lexerActionExecutor != null && recog != null)
-            {
-                lexerActionExecutor.Execute(recog, input, startIndex);
-            }
-        }
-
-        [return: Nullable]
-        protected internal virtual ATNState GetReachableTarget(Transition trans, int t)
-        {
-            if (trans.Matches(t, char.MinValue, char.MaxValue))
-            {
-                return trans.target;
-            }
-            return null;
-        }
-
-        [return: NotNull]
-        protected internal virtual ATNConfigSet ComputeStartState(ICharStream input, ATNState p)
-        {
-            PredictionContext initialContext = PredictionContext.EmptyFull;
-            ATNConfigSet configs = new OrderedATNConfigSet();
-            for (int i = 0; i < p.NumberOfTransitions; i++)
-            {
-                ATNState target = p.Transition(i).target;
-                ATNConfig c = ATNConfig.Create(target, i + 1, initialContext);
-                Closure(input, c, configs, false, false, false);
-            }
-            return configs;
-        }
-
-        /// <summary>
-        /// Since the alternatives within any lexer decision are ordered by
-        /// preference, this method stops pursuing the closure as soon as an accept
-        /// state is reached.
-        /// </summary>
-        /// <remarks>
-        /// Since the alternatives within any lexer decision are ordered by
-        /// preference, this method stops pursuing the closure as soon as an accept
-        /// state is reached. After the first accept state is reached by depth-first
-        /// search from
-        /// <paramref name="config"/>
-        /// , all other (potentially reachable) states for
-        /// this rule would have a lower priority.
-        /// </remarks>
-        /// <returns>
-        ///
-        /// <see langword="true"/>
-        /// if an accept state is reached, otherwise
-        /// <see langword="false"/>
-        /// .
-        /// </returns>
-        protected internal virtual bool Closure(ICharStream input, ATNConfig config, ATNConfigSet configs, bool currentAltReachedAcceptState, bool speculative, bool treatEofAsEpsilon)
-        {
-            if (config.State is RuleStopState)
-            {
-                PredictionContext context = config.Context;
-                if (context.IsEmpty)
-                {
-                    configs.Add(config);
-                    return true;
-                }
-                else
-                {
-                    if (context.HasEmpty)
-                    {
-                        configs.Add(config.Transform(config.State, PredictionContext.EmptyFull, true));
-                        currentAltReachedAcceptState = true;
-                    }
-                }
-                for (int i = 0; i < context.Size; i++)
-                {
-                    int returnStateNumber = context.GetReturnState(i);
-                    if (returnStateNumber == PredictionContext.EmptyFullStateKey)
-                    {
-                        continue;
-                    }
-                    PredictionContext newContext = context.GetParent(i);
-                    // "pop" return state
-                    ATNState returnState = atn.states[returnStateNumber];
-                    ATNConfig c = config.Transform(returnState, newContext, false);
-                    currentAltReachedAcceptState = Closure(input, c, configs, currentAltReachedAcceptState, speculative, treatEofAsEpsilon);
-                }
-                return currentAltReachedAcceptState;
-            }
-            // optimization
-            if (!config.State.OnlyHasEpsilonTransitions)
-            {
-                if (!currentAltReachedAcceptState || !config.PassedThroughNonGreedyDecision)
-                {
-                    configs.Add(config);
-                }
-            }
-            ATNState p = config.State;
-            for (int i_1 = 0; i_1 < p.NumberOfOptimizedTransitions; i_1++)
-            {
-                Transition t = p.GetOptimizedTransition(i_1);
-                ATNConfig c = GetEpsilonTarget(input, config, t, configs, speculative, treatEofAsEpsilon);
-                if (c != null)
-                {
-                    currentAltReachedAcceptState = Closure(input, c, configs, currentAltReachedAcceptState, speculative, treatEofAsEpsilon);
-                }
-            }
-            return currentAltReachedAcceptState;
-        }
-
-        // side-effect: can alter configs.hasSemanticContext
-        [return: Nullable]
-        protected internal virtual ATNConfig GetEpsilonTarget(ICharStream input, ATNConfig config, Transition t, ATNConfigSet configs, bool speculative, bool treatEofAsEpsilon)
-        {
-            ATNConfig c;
-            switch (t.TransitionType)
-            {
-                case TransitionType.Rule:
-                {
-                    RuleTransition ruleTransition = (RuleTransition)t;
-                    if (optimize_tail_calls && ruleTransition.optimizedTailCall && !config.Context.HasEmpty)
-                    {
-                        c = config.Transform(t.target, true);
-                    }
-                    else
-                    {
-                        PredictionContext newContext = config.Context.GetChild(ruleTransition.followState.stateNumber);
-                        c = config.Transform(t.target, newContext, true);
-                    }
-                    break;
-                }
-
-                case TransitionType.Precedence:
-                {
-                    throw new NotSupportedException("Precedence predicates are not supported in lexers.");
-                }
-
-                case TransitionType.Predicate:
-                {
-                    PredicateTransition pt = (PredicateTransition)t;
-                    configs.MarkExplicitSemanticContext();
-                    if (EvaluatePredicate(input, pt.ruleIndex, pt.predIndex, speculative))
-                    {
-                        c = config.Transform(t.target, true);
-                    }
-                    else
-                    {
-                        c = null;
-                    }
-                    break;
-                }
-
-                case TransitionType.Action:
-                {
-                    if (config.Context.HasEmpty)
-                    {
-                        // execute actions anywhere in the start rule for a token.
-                        //
-                        // TODO: if the entry rule is invoked recursively, some
-                        // actions may be executed during the recursive call. The
-                        // problem can appear when hasEmpty() is true but
-                        // isEmpty() is false. In this case, the config needs to be
-                        // split into two contexts - one with just the empty path
-                        // and another with everything but the empty path.
-                        // Unfortunately, the current algorithm does not allow
-                        // getEpsilonTarget to return two configurations, so
-                        // additional modifications are needed before we can support
-                        // the split operation.
-                        LexerActionExecutor lexerActionExecutor = LexerActionExecutor.Append(config.ActionExecutor, atn.lexerActions[((ActionTransition)t).actionIndex]);
-                        c = config.Transform(t.target, lexerActionExecutor, true);
-                        break;
-                    }
-                    else
-                    {
-                        // ignore actions in referenced rules
-                        c = config.Transform(t.target, true);
-                        break;
-                    }
-                }
-
-                case TransitionType.Epsilon:
-                {
-                    c = config.Transform(t.target, true);
-                    break;
-                }
-
-                case TransitionType.Atom:
-                case TransitionType.Range:
-                case TransitionType.Set:
-                {
-                    if (treatEofAsEpsilon)
-                    {
-                        if (t.Matches(IntStreamConstants.Eof, char.MinValue, char.MaxValue))
-                        {
-                            c = config.Transform(t.target, false);
-                            break;
-                        }
-                    }
-                    c = null;
-                    break;
-                }
-
-                default:
-                {
-                    c = null;
-                    break;
-                }
-            }
-            return c;
-        }
-
-        /// <summary>Evaluate a predicate specified in the lexer.</summary>
-        /// <remarks>
-        /// Evaluate a predicate specified in the lexer.
-        /// <p>If
-        /// <paramref name="speculative"/>
-        /// is
-        /// <see langword="true"/>
-        /// , this method was called before
-        /// <see cref="Consume(Antlr4.Runtime.ICharStream)"/>
-        /// for the matched character. This method should call
-        /// <see cref="Consume(Antlr4.Runtime.ICharStream)"/>
-        /// before evaluating the predicate to ensure position
-        /// sensitive values, including
-        /// <see cref="Antlr4.Runtime.Lexer.Text()"/>
-        /// ,
-        /// <see cref="Antlr4.Runtime.Lexer.Line()"/>
-        /// ,
-        /// and
-        /// <see cref="Antlr4.Runtime.Lexer.Column()"/>
-        /// , properly reflect the current
-        /// lexer state. This method should restore
-        /// <paramref name="input"/>
-        /// and the simulator
-        /// to the original state before returning (i.e. undo the actions made by the
-        /// call to
-        /// <see cref="Consume(Antlr4.Runtime.ICharStream)"/>
-        /// .</p>
-        /// </remarks>
-        /// <param name="input">The input stream.</param>
-        /// <param name="ruleIndex">The rule containing the predicate.</param>
-        /// <param name="predIndex">The index of the predicate within the rule.</param>
-        /// <param name="speculative">
-        ///
-        /// <see langword="true"/>
-        /// if the current index in
-        /// <paramref name="input"/>
-        /// is
-        /// one character before the predicate's location.
-        /// </param>
-        /// <returns>
-        ///
-        /// <see langword="true"/>
-        /// if the specified predicate evaluates to
-        /// <see langword="true"/>
-        /// .
-        /// </returns>
-        protected internal virtual bool EvaluatePredicate(ICharStream input, int ruleIndex, int predIndex, bool speculative)
-        {
-            // assume true if no recognizer was provided
-            if (recog == null)
-            {
-                return true;
-            }
-            if (!speculative)
-            {
-                return recog.Sempred(null, ruleIndex, predIndex);
-            }
-            int savedCharPositionInLine = charPositionInLine;
-            int savedLine = _line;
-            int index = input.Index;
-            int marker = input.Mark();
-            try
-            {
-                Consume(input);
-                return recog.Sempred(null, ruleIndex, predIndex);
-            }
-            finally
-            {
-                charPositionInLine = savedCharPositionInLine;
-                _line = savedLine;
-                input.Seek(index);
-                input.Release(marker);
-            }
-        }
-
-        protected internal virtual void CaptureSimState(LexerATNSimulator.SimState settings, ICharStream input, DFAState dfaState)
-        {
-            settings.index = input.Index;
-            settings.line = _line;
-            settings.charPos = charPositionInLine;
-            settings.dfaState = dfaState;
-        }
-
-        [return: NotNull]
-        protected internal virtual DFAState AddDFAEdge(DFAState from, int t, ATNConfigSet q)
-        {
-            bool suppressEdge = q.HasSemanticContext;
-            if (suppressEdge)
-            {
-                q.ClearExplicitSemanticContext();
-            }
-            DFAState to = AddDFAState(q);
-            if (suppressEdge)
-            {
-                return to;
-            }
-            AddDFAEdge(from, t, to);
-            return to;
-        }
-
-        protected internal virtual void AddDFAEdge(DFAState p, int t, DFAState q)
-        {
-            if (p != null)
-            {
-                p.SetTarget(t, q);
-            }
-        }
-
-        /// <summary>
-        /// Add a new DFA state if there isn't one with this set of
-        /// configurations already.
-        /// </summary>
-        /// <remarks>
-        /// Add a new DFA state if there isn't one with this set of
-        /// configurations already. This method also detects the first
-        /// configuration containing an ATN rule stop state. Later, when
-        /// traversing the DFA, we will know which rule to accept.
-        /// </remarks>
-        [return: NotNull]
-        protected internal virtual DFAState AddDFAState(ATNConfigSet configs)
-        {
-            System.Diagnostics.Debug.Assert(!configs.HasSemanticContext);
-            DFAState proposed = new DFAState(atn.modeToDFA[mode], configs);
-            DFAState existing;
-            if (atn.modeToDFA[mode].states.TryGetValue(proposed, out existing))
-            {
-                return existing;
-            }
-            configs.OptimizeConfigs(this);
-            DFAState newState = new DFAState(atn.modeToDFA[mode], configs.Clone(true));
-            ATNConfig firstConfigWithRuleStopState = null;
-            foreach (ATNConfig c in configs)
-            {
-                if (c.State is RuleStopState)
-                {
-                    firstConfigWithRuleStopState = c;
-                    break;
-                }
-            }
-            if (firstConfigWithRuleStopState != null)
-            {
-                int prediction = atn.ruleToTokenType[firstConfigWithRuleStopState.State.ruleIndex];
-                LexerActionExecutor lexerActionExecutor = firstConfigWithRuleStopState.ActionExecutor;
-                newState.AcceptStateInfo = new AcceptStateInfo(prediction, lexerActionExecutor);
-            }
-            return atn.modeToDFA[mode].AddState(newState);
-        }
-
-        [return: NotNull]
-        public DFA GetDFA(int mode)
-        {
-            return atn.modeToDFA[mode];
-        }
-
-        /// <summary>Get the text matched so far for the current token.</summary>
-        /// <remarks>Get the text matched so far for the current token.</remarks>
-        [return: NotNull]
-        public virtual string GetText(ICharStream input)
-        {
-            // index is first lookahead char, don't include.
-            return input.GetText(Interval.Of(startIndex, input.Index - 1));
-        }
-
-        public virtual int Line
-        {
-            get
-            {
-                return _line;
-            }
-            set
-            {
-                this._line = value;
-            }
-        }
-
-        public virtual int Column
-        {
-            get
-            {
-                return charPositionInLine;
-            }
-            set
-            {
-                int charPositionInLine = value;
-                this.charPositionInLine = charPositionInLine;
-            }
-        }
-
-        public virtual void Consume(ICharStream input)
-        {
-            int curChar = input.La(1);
-            if (curChar == '\n')
-            {
-                _line++;
-                charPositionInLine = 0;
-            }
-            else
-            {
-                charPositionInLine++;
-            }
-            input.Consume();
-        }
-
-        [return: NotNull]
-        public virtual string GetTokenName(int t)
-        {
-            if (t == -1)
-            {
-                return "EOF";
-            }
-            //if ( atn.g!=null ) return atn.g.getTokenDisplayName(t);
-            return "'" + (char)t + "'";
-        }
-    }
->>>>>>> b2d67261
 }