--- conflicted
+++ resolved
@@ -402,16 +402,9 @@
         /// <summary>Used for rule context info debugging during parse-time, not so much for ATN debugging</summary>
         public virtual string ToInfoString(Parser recognizer)
         {
-<<<<<<< HEAD
             List<string> rules = new List<string>(recognizer.GetRuleInvocationStack(this));
             rules.Reverse();
-            return "ParserRuleContext" + rules + "{" + "start=" + start + ", stop=" + stop + 
-                '}';
-=======
-            IList<string> rules = recognizer.GetRuleInvocationStack(this);
-            Sharpen.Collections.Reverse(rules);
             return "ParserRuleContext" + rules + "{" + "start=" + start + ", stop=" + stop + '}';
->>>>>>> 828f0639
         }
     }
 }