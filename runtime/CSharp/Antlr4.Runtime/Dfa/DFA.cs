/*
 * [The "BSD license"]
 *  Copyright (c) 2013 Terence Parr
 *  Copyright (c) 2013 Sam Harwell
 *  All rights reserved.
 *
 *  Redistribution and use in source and binary forms, with or without
 *  modification, are permitted provided that the following conditions
 *  are met:
 *
 *  1. Redistributions of source code must retain the above copyright
 *     notice, this list of conditions and the following disclaimer.
 *  2. Redistributions in binary form must reproduce the above copyright
 *     notice, this list of conditions and the following disclaimer in the
 *     documentation and/or other materials provided with the distribution.
 *  3. The name of the author may not be used to endorse or promote products
 *     derived from this software without specific prior written permission.
 *
 *  THIS SOFTWARE IS PROVIDED BY THE AUTHOR ``AS IS'' AND ANY EXPRESS OR
 *  IMPLIED WARRANTIES, INCLUDING, BUT NOT LIMITED TO, THE IMPLIED WARRANTIES
 *  OF MERCHANTABILITY AND FITNESS FOR A PARTICULAR PURPOSE ARE DISCLAIMED.
 *  IN NO EVENT SHALL THE AUTHOR BE LIABLE FOR ANY DIRECT, INDIRECT,
 *  INCIDENTAL, SPECIAL, EXEMPLARY, OR CONSEQUENTIAL DAMAGES (INCLUDING, BUT
 *  NOT LIMITED TO, PROCUREMENT OF SUBSTITUTE GOODS OR SERVICES; LOSS OF USE,
 *  DATA, OR PROFITS; OR BUSINESS INTERRUPTION) HOWEVER CAUSED AND ON ANY
 *  THEORY OF LIABILITY, WHETHER IN CONTRACT, STRICT LIABILITY, OR TORT
 *  (INCLUDING NEGLIGENCE OR OTHERWISE) ARISING IN ANY WAY OUT OF THE USE OF
 *  THIS SOFTWARE, EVEN IF ADVISED OF THE POSSIBILITY OF SUCH DAMAGE.
 */
using System.Collections.Concurrent;
using System.Collections.Generic;
using Antlr4.Runtime.Atn;
using Antlr4.Runtime.Dfa;
using Antlr4.Runtime.Misc;
using Sharpen;
using Interlocked = System.Threading.Interlocked;

namespace Antlr4.Runtime.Dfa
{
    public class DFA
    {
        /// <summary>A set of all DFA states.</summary>
        /// <remarks>
        /// A set of all DFA states. Use
<<<<<<< HEAD
        /// <see cref="System.Collections.Generic.IDictionary{TKey, TValue}">IDictionary&lt;TKey, TValue&gt;
        ///     </see>
=======
        /// <see cref="System.Collections.IDictionary{K, V}">System.Collections.IDictionary&lt;K, V&gt;</see>
>>>>>>> 828f0639
        /// so we can get old state back
        /// (
        /// <see cref="HashSet{T}">HashSet&lt;T&gt;</see>
        /// only allows you to see if it's there).
        /// </remarks>
        [NotNull]
        public readonly ConcurrentDictionary<DFAState, DFAState> states = new ConcurrentDictionary<DFAState, DFAState>();

        [NotNull]
        public readonly AtomicReference<DFAState> s0 = new AtomicReference<DFAState>();

        [NotNull]
        public readonly AtomicReference<DFAState> s0full = new AtomicReference<DFAState>();

        public readonly int decision;

        /// <summary>From which ATN state did we create this DFA?</summary>
        [NotNull]
        public readonly ATNState atnStartState;

        private int nextStateNumber;

        public DFA(ATNState atnStartState)
            : this(atnStartState, 0)
        {
        }

        public DFA(ATNState atnStartState, int decision)
        {
            this.atnStartState = atnStartState;
            this.decision = decision;
        }

        public virtual bool IsEmpty()
        {
            return s0.Get() == null && s0full.Get() == null;
        }

        public virtual bool IsContextSensitive()
        {
            return s0full.Get() != null;
        }

        public virtual DFAState AddState(DFAState state)
        {
            state.stateNumber = Interlocked.Increment(ref nextStateNumber) - 1;
            return states.GetOrAdd(state, state);
        }

        public override string ToString()
        {
            return ToString(null);
        }

        public virtual string ToString(string[] tokenNames)
        {
            if (s0.Get() == null)
            {
                return string.Empty;
            }
            DFASerializer serializer = new DFASerializer(this, tokenNames);
            return serializer.ToString();
        }

        public virtual string ToString(string[] tokenNames, string[] ruleNames)
        {
            if (s0.Get() == null)
            {
                return string.Empty;
            }
            DFASerializer serializer = new DFASerializer(this, tokenNames, ruleNames, atnStartState.atn);
            return serializer.ToString();
        }

        public virtual string ToLexerString()
        {
            if (s0.Get() == null)
            {
                return string.Empty;
            }
            DFASerializer serializer = new LexerDFASerializer(this);
            return serializer.ToString();
        }
    }
}<|MERGE_RESOLUTION|>--- conflicted
+++ resolved
@@ -42,12 +42,7 @@
         /// <summary>A set of all DFA states.</summary>
         /// <remarks>
         /// A set of all DFA states. Use
-<<<<<<< HEAD
-        /// <see cref="System.Collections.Generic.IDictionary{TKey, TValue}">IDictionary&lt;TKey, TValue&gt;
-        ///     </see>
-=======
-        /// <see cref="System.Collections.IDictionary{K, V}">System.Collections.IDictionary&lt;K, V&gt;</see>
->>>>>>> 828f0639
+        /// <see cref="System.Collections.Generic.IDictionary{TKey, TValue}">IDictionary&lt;TKey, TValue&gt;</see>
         /// so we can get old state back
         /// (
         /// <see cref="HashSet{T}">HashSet&lt;T&gt;</see>
