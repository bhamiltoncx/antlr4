--- conflicted
+++ resolved
@@ -107,12 +107,7 @@
             {
                 return message;
             }
-<<<<<<< HEAD
-            return string.Format(CultureInfo.CurrentCulture, "failed predicate: {{{0}}}?", predicate
-                );
-=======
-            return string.Format(CultureInfo.CurrentCulture, "failed predicate: {%s}?", predicate);
->>>>>>> 828f0639
+            return string.Format(CultureInfo.CurrentCulture, "failed predicate: {{{0}}}?", predicate);
         }
     }
 }