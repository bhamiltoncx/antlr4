/*
 * [The "BSD license"]
 *  Copyright (c) 2013 Terence Parr
 *  Copyright (c) 2013 Sam Harwell
 *  All rights reserved.
 *
 *  Redistribution and use in source and binary forms, with or without
 *  modification, are permitted provided that the following conditions
 *  are met:
 *
 *  1. Redistributions of source code must retain the above copyright
 *     notice, this list of conditions and the following disclaimer.
 *  2. Redistributions in binary form must reproduce the above copyright
 *     notice, this list of conditions and the following disclaimer in the
 *     documentation and/or other materials provided with the distribution.
 *  3. The name of the author may not be used to endorse or promote products
 *     derived from this software without specific prior written permission.
 *
 *  THIS SOFTWARE IS PROVIDED BY THE AUTHOR ``AS IS'' AND ANY EXPRESS OR
 *  IMPLIED WARRANTIES, INCLUDING, BUT NOT LIMITED TO, THE IMPLIED WARRANTIES
 *  OF MERCHANTABILITY AND FITNESS FOR A PARTICULAR PURPOSE ARE DISCLAIMED.
 *  IN NO EVENT SHALL THE AUTHOR BE LIABLE FOR ANY DIRECT, INDIRECT,
 *  INCIDENTAL, SPECIAL, EXEMPLARY, OR CONSEQUENTIAL DAMAGES (INCLUDING, BUT
 *  NOT LIMITED TO, PROCUREMENT OF SUBSTITUTE GOODS OR SERVICES; LOSS OF USE,
 *  DATA, OR PROFITS; OR BUSINESS INTERRUPTION) HOWEVER CAUSED AND ON ANY
 *  THEORY OF LIABILITY, WHETHER IN CONTRACT, STRICT LIABILITY, OR TORT
 *  (INCLUDING NEGLIGENCE OR OTHERWISE) ARISING IN ANY WAY OUT OF THE USE OF
 *  THIS SOFTWARE, EVEN IF ADVISED OF THE POSSIBILITY OF SUCH DAMAGE.
 */

using System;
using Antlr4.Runtime;
using Antlr4.Runtime.Misc;
using Sharpen;

namespace Antlr4.Runtime
{
    /// <summary>The root of the ANTLR exception hierarchy.</summary>
    /// <remarks>
    /// The root of the ANTLR exception hierarchy. In general, ANTLR tracks just
    /// 3 kinds of errors: prediction errors, failed predicate errors, and
    /// mismatched input errors. In each case, the parser knows where it is
    /// in the input, where it is in the ATN, the rule invocation stack,
    /// and what kind of problem occurred.
    /// </remarks>
#if !PORTABLE
    [System.Serializable]
#endif
    public class RecognitionException : Exception
    {
        private const long serialVersionUID = -3861826954750022374L;

<<<<<<< HEAD
        /// <summary>Who threw the exception?</summary>
        private IRecognizer recognizer;
=======
        /// <summary>
        /// The
        /// <see cref="Recognizer{Symbol, ATNInterpreter}">Recognizer&lt;Symbol, ATNInterpreter&gt;
        ///     </see>
        /// where this exception originated.
        /// </summary>
        [Nullable]
        private readonly Antlr4.Runtime.Recognizer<object, object> recognizer;
>>>>>>> fcf2482a

        [Nullable]
        private readonly RuleContext ctx;

        [Nullable]
        private readonly IIntStream input;

        /// <summary>
        /// The current
        /// <see cref="IToken">IToken</see>
        /// when an error occurred. Since not all streams
        /// support accessing symbols by index, we have to track the
        /// <see cref="IToken">IToken</see>
        /// instance itself.
        /// </summary>
        private IToken offendingToken;

        private int offendingState = -1;

        public RecognitionException(Lexer lexer, ICharStream input)
        {
            this.recognizer = lexer;
            this.input = input;
            this.ctx = null;
        }

        public RecognitionException(IRecognizer recognizer, 
            IIntStream input, ParserRuleContext ctx)
        {
            this.recognizer = recognizer;
            this.input = input;
            this.ctx = ctx;
            if (recognizer != null)
            {
                this.offendingState = recognizer.State;
            }
        }

        public RecognitionException(string message, IRecognizer recognizer, IIntStream input, ParserRuleContext ctx) : base(message)
        {
            this.recognizer = recognizer;
            this.input = input;
            this.ctx = ctx;
            if (recognizer != null)
            {
                this.offendingState = recognizer.State;
            }
        }

        /// <summary>
        /// Get the ATN state number the parser was in at the time the error
        /// occurred.
        /// </summary>
        /// <remarks>
        /// Get the ATN state number the parser was in at the time the error
        /// occurred. For
        /// <see cref="NoViableAltException">NoViableAltException</see>
        /// and
        /// <see cref="LexerNoViableAltException">LexerNoViableAltException</see>
        /// exceptions, this is the
        /// <see cref="Antlr4.Runtime.Atn.DecisionState">Antlr4.Runtime.Atn.DecisionState</see>
        /// number. For others, it is the state whose outgoing
        /// edge we couldn't match.
        /// <p/>
        /// If the state number is not known, this method returns -1.
        /// </remarks>
        public int OffendingState
        {
            get
            {
                return offendingState;
            }
            protected set
            {
                int offendingState = value;
                this.offendingState = offendingState;
            }
        }

        /// <summary>
        /// Gets the set of input symbols which could potentially follow the
        /// previously matched symbol at the time this exception was thrown.
        /// </summary>
        /// <remarks>
        /// Gets the set of input symbols which could potentially follow the
        /// previously matched symbol at the time this exception was thrown.
        /// <p/>
        /// If the set of expected tokens is not known and could not be computed,
        /// this method returns
        /// <code>null</code>
        /// .
        /// </remarks>
        /// <returns>
        /// The set of token types that could potentially follow the current
        /// state in the ATN, or
        /// <code>null</code>
        /// if the information is not available.
        /// </returns>
        [Nullable]
        public virtual IntervalSet GetExpectedTokens()
        {
            if (recognizer != null)
            {
                return recognizer.Atn.GetExpectedTokens(offendingState, ctx);
            }
            return null;
        }

        /// <summary>
        /// Gets the
        /// <see cref="RuleContext">RuleContext</see>
        /// at the time this exception was thrown.
        /// <p/>
        /// If the context is not available, this method returns
        /// <code>null</code>
        /// .
        /// </summary>
        /// <returns>
        /// The
        /// <see cref="RuleContext">RuleContext</see>
        /// at the time this exception was thrown.
        /// If the context is not available, this method returns
        /// <code>null</code>
        /// .
        /// </returns>
        public virtual RuleContext Context
        {
            get
            {
                return ctx;
            }
        }

        /// <summary>
        /// Gets the input stream which is the symbol source for the recognizer where
        /// this exception was thrown.
        /// </summary>
        /// <remarks>
        /// Gets the input stream which is the symbol source for the recognizer where
        /// this exception was thrown.
        /// <p/>
        /// If the input stream is not available, this method returns
        /// <code>null</code>
        /// .
        /// </remarks>
        /// <returns>
        /// The input stream which is the symbol source for the recognizer
        /// where this exception was thrown, or
        /// <code>null</code>
        /// if the stream is not
        /// available.
        /// </returns>
        public virtual IIntStream InputStream
        {
            get
            {
                return input;
            }
        }

        public IToken OffendingToken
        {
            get
            {
                return offendingToken;
            }
            protected set
            {
                IToken offendingToken = value;
                this.offendingToken = offendingToken;
            }
        }

<<<<<<< HEAD
        public virtual IRecognizer Recognizer
=======
        /// <summary>
        /// Gets the
        /// <see cref="Recognizer{Symbol, ATNInterpreter}">Recognizer&lt;Symbol, ATNInterpreter&gt;
        ///     </see>
        /// where this exception occurred.
        /// <p/>
        /// If the recognizer is not available, this method returns
        /// <code>null</code>
        /// .
        /// </summary>
        /// <returns>
        /// The recognizer where this exception occurred, or
        /// <code>null</code>
        /// if
        /// the recognizer is not available.
        /// </returns>
        public virtual Antlr4.Runtime.Recognizer<object, object> Recognizer
>>>>>>> fcf2482a
        {
            get
            {
                return recognizer;
            }
        }
    }
}<|MERGE_RESOLUTION|>--- conflicted
+++ resolved
@@ -50,10 +50,6 @@
     {
         private const long serialVersionUID = -3861826954750022374L;
 
-<<<<<<< HEAD
-        /// <summary>Who threw the exception?</summary>
-        private IRecognizer recognizer;
-=======
         /// <summary>
         /// The
         /// <see cref="Recognizer{Symbol, ATNInterpreter}">Recognizer&lt;Symbol, ATNInterpreter&gt;
@@ -61,8 +57,7 @@
         /// where this exception originated.
         /// </summary>
         [Nullable]
-        private readonly Antlr4.Runtime.Recognizer<object, object> recognizer;
->>>>>>> fcf2482a
+        private readonly IRecognizer recognizer;
 
         [Nullable]
         private readonly RuleContext ctx;
@@ -236,9 +231,6 @@
             }
         }
 
-<<<<<<< HEAD
-        public virtual IRecognizer Recognizer
-=======
         /// <summary>
         /// Gets the
         /// <see cref="Recognizer{Symbol, ATNInterpreter}">Recognizer&lt;Symbol, ATNInterpreter&gt;
@@ -255,8 +247,7 @@
         /// if
         /// the recognizer is not available.
         /// </returns>
-        public virtual Antlr4.Runtime.Recognizer<object, object> Recognizer
->>>>>>> fcf2482a
+        public virtual IRecognizer Recognizer
         {
             get
             {
