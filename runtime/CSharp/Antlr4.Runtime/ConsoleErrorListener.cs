--- conflicted
+++ resolved
@@ -38,17 +38,12 @@
     /// <author>Sam Harwell</author>
     public class ConsoleErrorListener<Symbol> : IAntlrErrorListener<Symbol>
     {
-<<<<<<< HEAD
-        public static readonly ConsoleErrorListener<Symbol> Instance = new ConsoleErrorListener<Symbol>();
-
-        public virtual void SyntaxError(IRecognizer recognizer, Symbol offendingSymbol, int line, int charPositionInLine, string msg, RecognitionException e)
-=======
         /// <summary>
         /// Provides a default instance of
         /// <see cref="ConsoleErrorListener">ConsoleErrorListener</see>
         /// .
         /// </summary>
-        public static readonly ConsoleErrorListener Instance = new ConsoleErrorListener();
+        public static readonly ConsoleErrorListener<Symbol> Instance = new ConsoleErrorListener<Symbol>();
 
         /// <summary>
         /// <inheritDoc></inheritDoc>
@@ -68,8 +63,7 @@
         /// line <em>line</em>:<em>charPositionInLine</em> <em>msg</em>
         /// </pre>
         /// </summary>
-        public virtual void SyntaxError<T>(Recognizer<T, object> recognizer, T offendingSymbol, int line, int charPositionInLine, string msg, RecognitionException e)
->>>>>>> 5b9c45fb
+        public virtual void SyntaxError(IRecognizer recognizer, Symbol offendingSymbol, int line, int charPositionInLine, string msg, RecognitionException e)
         {
             System.Console.Error.WriteLine("line " + line + ":" + charPositionInLine + " " + msg);
         }
