--- conflicted
+++ resolved
@@ -2331,11 +2331,7 @@
         [return: NotNull]
         protected internal virtual DFAState AddDFAEdge(DFA dfa, DFAState fromState, int t, List<int> contextTransitions, ATNConfigSet toConfigs, PredictionContextCache contextCache)
         {
-<<<<<<< HEAD
-            System.Diagnostics.Debug.Assert(contextTransitions == null || contextTransitions.Count == 0 || dfa.IsContextSensitive());
-=======
-            System.Diagnostics.Debug.Assert(contextTransitions == null || contextTransitions.IsEmpty() || dfa.IsContextSensitive);
->>>>>>> eef89a00
+            System.Diagnostics.Debug.Assert(contextTransitions == null || contextTransitions.Count == 0 || dfa.IsContextSensitive);
             DFAState from = fromState;
             DFAState to = AddDFAState(dfa, toConfigs, contextCache);
             if (contextTransitions != null)
