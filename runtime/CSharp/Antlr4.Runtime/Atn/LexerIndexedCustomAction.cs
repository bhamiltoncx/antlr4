--- conflicted
+++ resolved
@@ -116,12 +116,8 @@
         /// <see cref="ILexerAction">ILexerAction</see>
         /// object which executes the lexer action.
         /// </returns>
-<<<<<<< HEAD
-        [return: NotNull]
-        public ILexerAction GetAction()
-=======
+        [NotNull]
         public ILexerAction Action
->>>>>>> eef89a00
         {
             get
             {
