/*
 * [The "BSD license"]
 *  Copyright (c) 2013 Terence Parr
 *  Copyright (c) 2013 Sam Harwell
 *  All rights reserved.
 *
 *  Redistribution and use in source and binary forms, with or without
 *  modification, are permitted provided that the following conditions
 *  are met:
 *
 *  1. Redistributions of source code must retain the above copyright
 *     notice, this list of conditions and the following disclaimer.
 *  2. Redistributions in binary form must reproduce the above copyright
 *     notice, this list of conditions and the following disclaimer in the
 *     documentation and/or other materials provided with the distribution.
 *  3. The name of the author may not be used to endorse or promote products
 *     derived from this software without specific prior written permission.
 *
 *  THIS SOFTWARE IS PROVIDED BY THE AUTHOR ``AS IS'' AND ANY EXPRESS OR
 *  IMPLIED WARRANTIES, INCLUDING, BUT NOT LIMITED TO, THE IMPLIED WARRANTIES
 *  OF MERCHANTABILITY AND FITNESS FOR A PARTICULAR PURPOSE ARE DISCLAIMED.
 *  IN NO EVENT SHALL THE AUTHOR BE LIABLE FOR ANY DIRECT, INDIRECT,
 *  INCIDENTAL, SPECIAL, EXEMPLARY, OR CONSEQUENTIAL DAMAGES (INCLUDING, BUT
 *  NOT LIMITED TO, PROCUREMENT OF SUBSTITUTE GOODS OR SERVICES; LOSS OF USE,
 *  DATA, OR PROFITS; OR BUSINESS INTERRUPTION) HOWEVER CAUSED AND ON ANY
 *  THEORY OF LIABILITY, WHETHER IN CONTRACT, STRICT LIABILITY, OR TORT
 *  (INCLUDING NEGLIGENCE OR OTHERWISE) ARISING IN ANY WAY OUT OF THE USE OF
 *  THIS SOFTWARE, EVEN IF ADVISED OF THE POSSIBILITY OF SUCH DAMAGE.
 */
using System;
using System.Collections.Concurrent;
using System.Collections.Generic;
using Antlr4.Runtime;
using Antlr4.Runtime.Atn;
using Antlr4.Runtime.Dfa;
using Antlr4.Runtime.Misc;
using Sharpen;

namespace Antlr4.Runtime.Atn
{
    public class ATN
    {
        public const int InvalidAltNumber = 0;

        [NotNull]
        public readonly IList<ATNState> states = new List<ATNState>();

        /// <summary>
        /// Each subrule/rule is a decision point and we must track them so we
        /// can go back later and build DFA predictors for them.
        /// </summary>
        /// <remarks>
        /// Each subrule/rule is a decision point and we must track them so we
        /// can go back later and build DFA predictors for them.  This includes
        /// all the rules, subrules, optional blocks, ()+, ()* etc...
        /// </remarks>
        [NotNull]
        public readonly IList<DecisionState> decisionToState = new List<DecisionState>();

        /// <summary>Maps from rule index to starting state number.</summary>
        /// <remarks>Maps from rule index to starting state number.</remarks>
        public RuleStartState[] ruleToStartState;

        /// <summary>Maps from rule index to stop state number.</summary>
        /// <remarks>Maps from rule index to stop state number.</remarks>
        public RuleStopState[] ruleToStopState;

        [NotNull]
<<<<<<< HEAD
        public readonly IDictionary<string, TokensStartState> modeNameToStartState = new 
            Dictionary<string, TokensStartState>();
=======
        public readonly IDictionary<string, TokensStartState> modeNameToStartState = new LinkedHashMap<string, TokensStartState>();
>>>>>>> 828f0639

        /// <summary>The type of the ATN.</summary>
        /// <remarks>The type of the ATN.</remarks>
        public readonly ATNType grammarType;

        /// <summary>The maximum value for any symbol recognized by a transition in the ATN.</summary>
        /// <remarks>The maximum value for any symbol recognized by a transition in the ATN.</remarks>
        public readonly int maxTokenType;

        /// <summary>For lexer ATNs, this maps the rule index to the resulting token type.</summary>
        /// <remarks>
        /// For lexer ATNs, this maps the rule index to the resulting token type.
        /// <p/>
        /// This is
        /// <code>null</code>
        /// for parser ATNs.
        /// </remarks>
        public int[] ruleToTokenType;

        /// <summary>
        /// For lexer ATNs, this maps the rule index to the action which should be
        /// executed following a match.
        /// </summary>
        /// <remarks>
        /// For lexer ATNs, this maps the rule index to the action which should be
        /// executed following a match.
        /// <p/>
        /// This is
        /// <code>null</code>
        /// for parser ATNs.
        /// </remarks>
        public int[] ruleToActionIndex;

        [NotNull]
        public readonly IList<TokensStartState> modeToStartState = new List<TokensStartState>();

        private readonly ConcurrentDictionary<PredictionContext, PredictionContext> contextCache = new ConcurrentDictionary<PredictionContext, PredictionContext>();

        [NotNull]
        public DFA[] decisionToDFA = new DFA[0];

        [NotNull]
        public DFA[] modeToDFA = new DFA[0];

        protected internal readonly ConcurrentDictionary<int, int> LL1Table = new ConcurrentDictionary<int, int>();

        /// <summary>Used for runtime deserialization of ATNs from strings</summary>
        public ATN(ATNType grammarType, int maxTokenType)
        {
            this.grammarType = grammarType;
            this.maxTokenType = maxTokenType;
        }

        public void ClearDFA()
        {
            decisionToDFA = new DFA[decisionToState.Count];
            for (int i = 0; i < decisionToDFA.Length; i++)
            {
                decisionToDFA[i] = new DFA(decisionToState[i], i);
            }
            modeToDFA = new DFA[modeToStartState.Count];
            for (int i_1 = 0; i_1 < modeToDFA.Length; i_1++)
            {
                modeToDFA[i_1] = new DFA(modeToStartState[i_1]);
            }
            contextCache.Clear();
            LL1Table.Clear();
        }

        public virtual int GetContextCacheSize()
        {
            return contextCache.Count;
        }

        public virtual PredictionContext GetCachedContext(PredictionContext context)
        {
            return PredictionContext.GetCachedContext(context, contextCache, new PredictionContext.IdentityHashMap());
        }

        public DFA[] GetDecisionToDFA()
        {
            System.Diagnostics.Debug.Assert(decisionToDFA != null && decisionToDFA.Length == decisionToState.Count);
            return decisionToDFA;
        }

        /// <summary>
        /// Compute the set of valid tokens that can occur starting in state
        /// <code>s</code>
        /// .
        /// If
        /// <code>ctx</code>
        /// is
        /// <see cref="PredictionContext.EmptyLocal">PredictionContext.EmptyLocal</see>
        /// , the set of tokens will not include what can follow
        /// the rule surrounding
        /// <code>s</code>
        /// . In other words, the set will be
        /// restricted to tokens reachable staying within
        /// <code>s</code>
        /// 's rule.
        /// </summary>
        [return: NotNull]
        public virtual IntervalSet NextTokens(ATNState s, PredictionContext ctx)
        {
            Args.NotNull("ctx", ctx);
            LL1Analyzer anal = new LL1Analyzer(this);
            IntervalSet next = anal.Look(s, ctx);
            return next;
        }

        /// <summary>
        /// Compute the set of valid tokens that can occur starting in
        /// <code>s</code>
        /// and
        /// staying in same rule.
        /// <see cref="TokenConstants.Epsilon"/>
        /// is in set if we reach end of
        /// rule.
        /// </summary>
        [return: NotNull]
        public virtual IntervalSet NextTokens(ATNState s)
        {
            if (s.nextTokenWithinRule != null)
            {
                return s.nextTokenWithinRule;
            }
            s.nextTokenWithinRule = NextTokens(s, PredictionContext.EmptyLocal);
            s.nextTokenWithinRule.SetReadonly(true);
            return s.nextTokenWithinRule;
        }

        public virtual void AddState(ATNState state)
        {
            if (state != null)
            {
                state.atn = this;
                state.stateNumber = states.Count;
            }
            states.Add(state);
        }

        public virtual void RemoveState(ATNState state)
        {
            states[state.stateNumber] = null;
        }

        // just free mem, don't shift states in list
        public virtual void DefineMode(string name, TokensStartState s)
        {
            modeNameToStartState[name] = s;
            modeToStartState.Add(s);
            modeToDFA = Arrays.CopyOf(modeToDFA, modeToStartState.Count);
            modeToDFA[modeToDFA.Length - 1] = new DFA(s);
            DefineDecisionState(s);
        }

        public virtual int DefineDecisionState(DecisionState s)
        {
            decisionToState.Add(s);
            s.decision = decisionToState.Count - 1;
            decisionToDFA = Arrays.CopyOf(decisionToDFA, decisionToState.Count);
            decisionToDFA[decisionToDFA.Length - 1] = new DFA(s, s.decision);
            return s.decision;
        }

        public virtual DecisionState GetDecisionState(int decision)
        {
            if (decisionToState.Count != 0)
            {
                return decisionToState[decision];
            }
            return null;
        }

        public virtual int GetNumberOfDecisions()
        {
            return decisionToState.Count;
        }

        /// <summary>
        /// Computes the set of input symbols which could follow ATN state number
        /// <code>stateNumber</code>
        /// in the specified full
        /// <code>context</code>
        /// . This method
        /// considers the complete parser context, but does not evaluate semantic
        /// predicates (i.e. all predicates encountered during the calculation are
        /// assumed true). If a path in the ATN exists from the starting state to the
        /// <see cref="RuleStopState">RuleStopState</see>
        /// of the outermost context without matching any
        /// symbols,
        /// <see cref="TokenConstants.Eof"/>
        /// is added to the returned set.
        /// <p/>
        /// If
        /// <code>context</code>
        /// is
        /// <code>null</code>
        /// , it is treated as
        /// <see cref="ParserRuleContext.EmptyContext"/>
        /// .
        /// </summary>
        /// <param name="stateNumber">the ATN state number</param>
        /// <param name="context">the full parse context</param>
        /// <returns>
        /// The set of potentially valid input symbols which could follow the
        /// specified state in the specified context.
        /// </returns>
        /// <exception cref="System.ArgumentException">
        /// if the ATN does not contain a state with
        /// number
        /// <code>stateNumber</code>
        /// </exception>
<<<<<<< HEAD
        [return: NotNull]
        public virtual IntervalSet GetExpectedTokens(int stateNumber, RuleContext context
            )
=======
        [NotNull]
        public virtual IntervalSet GetExpectedTokens(int stateNumber, RuleContext context)
>>>>>>> 828f0639
        {
            if (stateNumber < 0 || stateNumber >= states.Count)
            {
                throw new ArgumentException("Invalid state number.");
            }
            RuleContext ctx = context;
            ATNState s = states[stateNumber];
            IntervalSet following = NextTokens(s);
            if (!following.Contains(TokenConstants.Epsilon))
            {
                return following;
            }
            IntervalSet expected = new IntervalSet();
            expected.AddAll(following);
            expected.Remove(TokenConstants.Epsilon);
            while (ctx != null && ctx.invokingState >= 0 && following.Contains(TokenConstants.Epsilon))
            {
                ATNState invokingState = states[ctx.invokingState];
                RuleTransition rt = (RuleTransition)invokingState.Transition(0);
                following = NextTokens(rt.followState);
                expected.AddAll(following);
                expected.Remove(TokenConstants.Epsilon);
                ctx = ctx.parent;
            }
            if (following.Contains(TokenConstants.Epsilon))
            {
                expected.Add(TokenConstants.Eof);
            }
            return expected;
        }
    }
}<|MERGE_RESOLUTION|>--- conflicted
+++ resolved
@@ -66,12 +66,7 @@
         public RuleStopState[] ruleToStopState;
 
         [NotNull]
-<<<<<<< HEAD
-        public readonly IDictionary<string, TokensStartState> modeNameToStartState = new 
-            Dictionary<string, TokensStartState>();
-=======
-        public readonly IDictionary<string, TokensStartState> modeNameToStartState = new LinkedHashMap<string, TokensStartState>();
->>>>>>> 828f0639
+        public readonly IDictionary<string, TokensStartState> modeNameToStartState = new Dictionary<string, TokensStartState>();
 
         /// <summary>The type of the ATN.</summary>
         /// <remarks>The type of the ATN.</remarks>
@@ -285,14 +280,8 @@
         /// number
         /// <code>stateNumber</code>
         /// </exception>
-<<<<<<< HEAD
         [return: NotNull]
-        public virtual IntervalSet GetExpectedTokens(int stateNumber, RuleContext context
-            )
-=======
-        [NotNull]
         public virtual IntervalSet GetExpectedTokens(int stateNumber, RuleContext context)
->>>>>>> 828f0639
         {
             if (stateNumber < 0 || stateNumber >= states.Count)
             {
