sudo: true
language: java
script:
  - mvn install
jdk:
  - openjdk6
  - oraclejdk7
  - oraclejdk8
before_install:
  - sudo apt-key adv --keyserver hkp://keyserver.ubuntu.com:80 --recv-keys 3FA7E0328081BFF6A14DA29AA6A19B38D3D831EF
  - sudo add-apt-repository ppa:fkrull/deadsnakes -y
  - sudo add-apt-repository ppa:rwky/nodejs -y
  - sudo apt-get update -qq
  - sudo apt-get install -qq python3.5
  - sudo apt-get install -qq nodejs
  - echo "deb http://download.mono-project.com/repo/debian wheezy/snapshots/3.12.1 main" | sudo tee /etc/apt/sources.list.d/mono-xamarin.list
  - sudo apt-get install -qq mono-complete
<<<<<<< HEAD
  - eval "$(sudo gimme 1.6.2)"
  - go version ; go env
=======
  - python --version
  - python3 --version
>>>>>>> e9aa00e0
<|MERGE_RESOLUTION|>--- conflicted
+++ resolved
@@ -15,10 +15,7 @@
   - sudo apt-get install -qq nodejs
   - echo "deb http://download.mono-project.com/repo/debian wheezy/snapshots/3.12.1 main" | sudo tee /etc/apt/sources.list.d/mono-xamarin.list
   - sudo apt-get install -qq mono-complete
-<<<<<<< HEAD
   - eval "$(sudo gimme 1.6.2)"
   - go version ; go env
-=======
   - python --version
-  - python3 --version
->>>>>>> e9aa00e0
+  - python3 --version